--- conflicted
+++ resolved
@@ -209,21 +209,9 @@
                         by="Importance", ascending=False, inplace=True
                     )
 
-<<<<<<< HEAD
                     fi_df_aggregated["Feature"] = self._feature_mapping(
                         fi_df_aggregated["Feature"]
                     )
-=======
-                        plt.tight_layout()
-
-                    else:
-                        fi_df_aggregated = self._aggregate_one_hot_importances(
-                            fi_df=fi_df
-                        )
-                        fi_df_aggregated.sort_values(
-                            by="Importance", ascending=False, inplace=True
-                        )
->>>>>>> 336bb859
 
                     importance_dict[f"{model_name}_{fi_type}"] = fi_df_aggregated
 
@@ -267,36 +255,9 @@
                     plt.tight_layout()
 
                 else:
-<<<<<<< HEAD
                     fi_df.sort_values(by="Importance", ascending=False, inplace=True)
                     fi_df["Feature"] = self._feature_mapping(fi_df["Feature"])
                     importance_dict[model_name] = fi_df
-=======
-                    if fi_type == "shap":
-                        feature_names = self._feature_mapping(feature_names)
-
-                        plt.figure(figsize=(4, 4), dpi=300)
-                        shap.summary_plot(
-                            shap_values,
-                            self.X,
-                            plot_type="bar",
-                            feature_names=feature_names,
-                            show=False,
-                        )
-                        ax = plt.gca()
-                        for bar in ax.patches:
-                            bar.set_edgecolor("black")
-                            bar.set_linewidth(1)
-
-                        ax.spines["left"].set_visible(True)
-                        ax.spines["left"].set_color("black")
-                        ax.spines["bottom"].set_color("black")
-                        ax.tick_params(axis="y", colors="black")
-                        plt.title(
-                            f"{model_name}: SHAP Feature Importance; {self.encoding}"
-                        )
-                        plt.tight_layout()
->>>>>>> 336bb859
 
             if fi_type != "shap":
                 plt.figure(figsize=(8, 6), dpi=300)
